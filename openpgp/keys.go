// Copyright 2011 The Go Authors. All rights reserved.
// Use of this source code is governed by a BSD-style
// license that can be found in the LICENSE file.

package openpgp

import (
	"io"
	"time"
	goerrors "errors"

	"golang.org/x/crypto/openpgp/armor"
	"golang.org/x/crypto/openpgp/errors"
	"golang.org/x/crypto/openpgp/packet"
)

// PublicKeyType is the armor type for a PGP public key.
var PublicKeyType = "PGP PUBLIC KEY BLOCK"

// PrivateKeyType is the armor type for a PGP private key.
var PrivateKeyType = "PGP PRIVATE KEY BLOCK"

// An Entity represents the components of an OpenPGP key: a primary public key
// (which must be a signing key), one or more identities claimed by that key,
// and zero or more subkeys, which may be encryption keys.
type Entity struct {
	PrimaryKey  *packet.PublicKey
	PrivateKey  *packet.PrivateKey
	Identities  map[string]*Identity // indexed by Identity.Name
	Revocations []*packet.Signature
	Subkeys     []Subkey
}

// An Identity represents an identity claimed by an Entity and zero or more
// assertions by other entities about that claim.
type Identity struct {
	Name          string // by convention, has the form "Full Name (comment) <email@example.com>"
	UserId        *packet.UserId
	SelfSignature *packet.Signature
	Signatures    []*packet.Signature
}

// A Subkey is an additional public key in an Entity. Subkeys can be used for
// encryption.
type Subkey struct {
	PublicKey  *packet.PublicKey
	PrivateKey *packet.PrivateKey
	Sig        *packet.Signature
}

// A Key identifies a specific public key in an Entity. This is either the
// Entity's primary key or a subkey.
type Key struct {
	Entity        *Entity
	PublicKey     *packet.PublicKey
	PrivateKey    *packet.PrivateKey
	SelfSignature *packet.Signature
}

// A KeyRing provides access to public and private keys.
type KeyRing interface {
	// KeysById returns the set of keys that have the given key id.
	KeysById(id uint64) []Key
	// KeysByIdAndUsage returns the set of keys with the given id
	// that also meet the key usage given by requiredUsage.
	// The requiredUsage is expressed as the bitwise-OR of
	// packet.KeyFlag* values.
	KeysByIdUsage(id uint64, requiredUsage byte) []Key
	// DecryptionKeys returns all private keys that are valid for
	// decryption.
	DecryptionKeys() []Key
}

// PrimaryIdentity returns the Identity marked as primary or the first identity
// if none are so marked.
func (e *Entity) PrimaryIdentity() *Identity {
	var firstIdentity *Identity
	for _, ident := range e.Identities {
		if firstIdentity == nil {
			firstIdentity = ident
		}
		if ident.SelfSignature.IsPrimaryId != nil && *ident.SelfSignature.IsPrimaryId {
			return ident
		}
	}
	return firstIdentity
}

// EncryptionKey returns the best candidate Key for encrypting a message to the
// given Entity.
func (e *Entity) EncryptionKey(now time.Time) (Key, bool) {
	candidateSubkey := -1

	// Iterate the keys to find the newest key
	var maxTime time.Time
	for i, subkey := range e.Subkeys {
		if subkey.Sig.FlagsValid &&
			subkey.Sig.FlagEncryptCommunications &&
			subkey.PublicKey.PubKeyAlgo.CanEncrypt() &&
			!subkey.PublicKey.KeyExpired(subkey.Sig, now) &&
			(maxTime.IsZero() || subkey.Sig.CreationTime.After(maxTime)) {
			candidateSubkey = i
			maxTime = subkey.Sig.CreationTime
		}
	}

	if candidateSubkey != -1 {
		subkey := e.Subkeys[candidateSubkey]
		return Key{e, subkey.PublicKey, subkey.PrivateKey, subkey.Sig}, true
	}

	// If we don't have any candidate subkeys for encryption and
	// the primary key doesn't have any usage metadata then we
	// assume that the primary key is ok. Or, if the primary key is
	// marked as ok to encrypt to, then we can obviously use it.
	i := e.PrimaryIdentity()
	if !i.SelfSignature.FlagsValid || i.SelfSignature.FlagEncryptCommunications &&
		e.PrimaryKey.PubKeyAlgo.CanEncrypt() &&
		!e.PrimaryKey.KeyExpired(i.SelfSignature, now) {
		return Key{e, e.PrimaryKey, e.PrivateKey, i.SelfSignature}, true
	}

	// This Entity appears to be signing only.
	return Key{}, false
}

// SigningKey return the best candidate Key for signing a message with this
// Entity.
func (e *Entity) SigningKey(now time.Time) (Key, bool) {
	candidateSubkey := -1

	for i, subkey := range e.Subkeys {
		if subkey.Sig.FlagsValid &&
			subkey.Sig.FlagSign &&
			subkey.PublicKey.PubKeyAlgo.CanSign() &&
			!subkey.PublicKey.KeyExpired(subkey.Sig, now) {
			candidateSubkey = i
			break
		}
	}

	if candidateSubkey != -1 {
		subkey := e.Subkeys[candidateSubkey]
		return Key{e, subkey.PublicKey, subkey.PrivateKey, subkey.Sig}, true
	}

	// If we have no candidate subkey then we assume that it's ok to sign
	// with the primary key.
	i := e.PrimaryIdentity()
	if !i.SelfSignature.FlagsValid || i.SelfSignature.FlagSign &&
		!e.PrimaryKey.KeyExpired(i.SelfSignature, now) {
		return Key{e, e.PrimaryKey, e.PrivateKey, i.SelfSignature}, true
	}

	return Key{}, false
}

// An EntityList contains one or more Entities.
type EntityList []*Entity

// KeysById returns the set of keys that have the given key id.
func (el EntityList) KeysById(id uint64) (keys []Key) {
	for _, e := range el {
		if e.PrimaryKey.KeyId == id {
			var selfSig *packet.Signature
			for _, ident := range e.Identities {
				if selfSig == nil {
					selfSig = ident.SelfSignature
				} else if ident.SelfSignature.IsPrimaryId != nil && *ident.SelfSignature.IsPrimaryId {
					selfSig = ident.SelfSignature
					break
				}
			}
			keys = append(keys, Key{e, e.PrimaryKey, e.PrivateKey, selfSig})
		}

		for _, subKey := range e.Subkeys {
			if subKey.PublicKey.KeyId == id {
				keys = append(keys, Key{e, subKey.PublicKey, subKey.PrivateKey, subKey.Sig})
			}
		}
	}
	return
}

// KeysByIdAndUsage returns the set of keys with the given id that also meet
// the key usage given by requiredUsage.  The requiredUsage is expressed as
// the bitwise-OR of packet.KeyFlag* values.
func (el EntityList) KeysByIdUsage(id uint64, requiredUsage byte) (keys []Key) {
	for _, key := range el.KeysById(id) {
		if len(key.Entity.Revocations) > 0 {
			continue
		}

		if key.SelfSignature.RevocationReason != nil {
			continue
		}

		if key.SelfSignature.FlagsValid && requiredUsage != 0 {
			var usage byte
			if key.SelfSignature.FlagCertify {
				usage |= packet.KeyFlagCertify
			}
			if key.SelfSignature.FlagSign {
				usage |= packet.KeyFlagSign
			}
			if key.SelfSignature.FlagEncryptCommunications {
				usage |= packet.KeyFlagEncryptCommunications
			}
			if key.SelfSignature.FlagEncryptStorage {
				usage |= packet.KeyFlagEncryptStorage
			}
			if usage&requiredUsage != requiredUsage {
				continue
			}
		}

		keys = append(keys, key)
	}
	return
}

// DecryptionKeys returns all private keys that are valid for decryption.
func (el EntityList) DecryptionKeys() (keys []Key) {
	for _, e := range el {
		for _, subKey := range e.Subkeys {
			if subKey.PrivateKey != nil && (!subKey.Sig.FlagsValid || subKey.Sig.FlagEncryptStorage || subKey.Sig.FlagEncryptCommunications) {
				keys = append(keys, Key{e, subKey.PublicKey, subKey.PrivateKey, subKey.Sig})
			}
		}
	}
	return
}

// ReadArmoredKeyRing reads one or more public/private keys from an armor keyring file.
func ReadArmoredKeyRing(r io.Reader) (EntityList, error) {
	block, err := armor.Decode(r)
	if err == io.EOF {
		return nil, errors.InvalidArgumentError("no armored data found")
	}
	if err != nil {
		return nil, err
	}
	if block.Type != PublicKeyType && block.Type != PrivateKeyType {
		return nil, errors.InvalidArgumentError("expected public or private key block, got: " + block.Type)
	}

	return ReadKeyRing(block.Body)
}

// ReadKeyRing reads one or more public/private keys. Unsupported keys are
// ignored as long as at least a single valid key is found.
func ReadKeyRing(r io.Reader) (el EntityList, err error) {
	packets := packet.NewReader(r)
	var lastUnsupportedError error

	for {
		var e *Entity
		e, err = ReadEntity(packets)
		if err != nil {
			// TODO: warn about skipped unsupported/unreadable keys
			if _, ok := err.(errors.UnsupportedError); ok {
				lastUnsupportedError = err
				err = readToNextPublicKey(packets)
			} else if _, ok := err.(errors.StructuralError); ok {
				// Skip unreadable, badly-formatted keys
				lastUnsupportedError = err
				err = readToNextPublicKey(packets)
			}
			if err == io.EOF {
				err = nil
				break
			}
			if err != nil {
				el = nil
				break
			}
		} else {
			el = append(el, e)
		}
	}

	if len(el) == 0 && err == nil {
		err = lastUnsupportedError
	}
	return
}

// readToNextPublicKey reads packets until the start of the entity and leaves
// the first packet of the new entity in the Reader.
func readToNextPublicKey(packets *packet.Reader) (err error) {
	var p packet.Packet
	for {
		p, err = packets.Next()
		if err == io.EOF {
			return
		} else if err != nil {
			if _, ok := err.(errors.UnsupportedError); ok {
				err = nil
				continue
			}
			return
		}

		if pk, ok := p.(*packet.PublicKey); ok && !pk.IsSubkey {
			packets.Unread(p)
			return
		}
	}
}

// ReadEntity reads an entity (public key, identities, subkeys etc) from the
// given Reader.
func ReadEntity(packets *packet.Reader) (*Entity, error) {
	e := new(Entity)
	e.Identities = make(map[string]*Identity)

	p, err := packets.Next()
	if err != nil {
		return nil, err
	}

	var ok bool
	if e.PrimaryKey, ok = p.(*packet.PublicKey); !ok {
		if e.PrivateKey, ok = p.(*packet.PrivateKey); !ok {
			packets.Unread(p)
			return nil, errors.StructuralError("first packet was not a public/private key")
		}
		e.PrimaryKey = &e.PrivateKey.PublicKey
	}

	if !e.PrimaryKey.PubKeyAlgo.CanSign() {
		return nil, errors.StructuralError("primary key cannot be used for signatures")
	}

	var revocations []*packet.Signature
EachPacket:
	for {
		p, err := packets.Next()
		if err == io.EOF {
			break
		} else if err != nil {
			return nil, err
		}

		switch pkt := p.(type) {
		case *packet.UserId:
			if err := addUserID(e, packets, pkt); err != nil {
				return nil, err
			}
		case *packet.Signature:
			if pkt.SigType == packet.SigTypeKeyRevocation {
				revocations = append(revocations, pkt)
			} else if pkt.SigType == packet.SigTypeDirectSignature {
				// TODO: RFC4880 5.2.1 permits signatures
				// directly on keys (eg. to bind additional
				// revocation keys).
			}
			// Else, ignoring the signature as it does not follow anything
			// we would know to attach it to.
		case *packet.PrivateKey:
			if pkt.IsSubkey == false {
				packets.Unread(p)
				break EachPacket
			}
			err = addSubkey(e, packets, &pkt.PublicKey, pkt)
			if err != nil {
				return nil, err
			}
		case *packet.PublicKey:
			if pkt.IsSubkey == false {
				packets.Unread(p)
				break EachPacket
			}
			err = addSubkey(e, packets, pkt, nil)
			if err != nil {
				return nil, err
			}
		default:
			// we ignore unknown packets
		}
	}

	if len(e.Identities) == 0 {
		return nil, errors.StructuralError("entity without any identities")
	}

	for _, revocation := range revocations {
		err = e.PrimaryKey.VerifyRevocationSignature(revocation)
		if err == nil {
			e.Revocations = append(e.Revocations, revocation)
		} else {
			// TODO: RFC 4880 5.2.3.15 defines revocation keys.
			return nil, errors.StructuralError("revocation signature signed by alternate key")
		}
	}

	return e, nil
}

func addUserID(e *Entity, packets *packet.Reader, pkt *packet.UserId) error {
	// Make a new Identity object, that we might wind up throwing away.
	// We'll only add it if we get a valid self-signature over this
	// userID.
	identity := new(Identity)
	identity.Name = pkt.Id
	identity.UserId = pkt

	for {
		p, err := packets.Next()
		if err == io.EOF {
			break
		} else if err != nil {
			return err
		}

		sig, ok := p.(*packet.Signature)
		if !ok {
			packets.Unread(p)
			break
		}

		if (sig.SigType == packet.SigTypePositiveCert || sig.SigType == packet.SigTypeGenericCert) && sig.IssuerKeyId != nil && *sig.IssuerKeyId == e.PrimaryKey.KeyId {
			if err = e.PrimaryKey.VerifyUserIdSignature(pkt.Id, e.PrimaryKey, sig); err != nil {
				return errors.StructuralError("user ID self-signature invalid: " + err.Error())
			}
			if identity.SelfSignature == nil || sig.CreationTime.After(identity.SelfSignature.CreationTime) {
				identity.SelfSignature = sig
			}
			identity.Signatures = append(identity.Signatures, sig)
			e.Identities[pkt.Id] = identity
		} else {
			identity.Signatures = append(identity.Signatures, sig)
		}
	}

	return nil
}

func addSubkey(e *Entity, packets *packet.Reader, pub *packet.PublicKey, priv *packet.PrivateKey) error {
	var subKey Subkey
	subKey.PublicKey = pub
	subKey.PrivateKey = priv

	for {
		p, err := packets.Next()
		if err == io.EOF {
			break
		} else if err != nil {
			return errors.StructuralError("subkey signature invalid: " + err.Error())
		}

		sig, ok := p.(*packet.Signature)
		if !ok {
			packets.Unread(p)
			break
		}

		if sig.SigType != packet.SigTypeSubkeyBinding && sig.SigType != packet.SigTypeSubkeyRevocation {
			return errors.StructuralError("subkey signature with wrong type")
		}

		if err := e.PrimaryKey.VerifyKeySignature(subKey.PublicKey, sig); err != nil {
			return errors.StructuralError("subkey signature invalid: " + err.Error())
		}

		switch sig.SigType {
		case packet.SigTypeSubkeyRevocation:
			subKey.Sig = sig
		case packet.SigTypeSubkeyBinding:

			if shouldReplaceSubkeySig(subKey.Sig, sig) {
				subKey.Sig = sig
			}
		}
	}

	if subKey.Sig == nil {
		return errors.StructuralError("subkey packet not followed by signature")
	}

	e.Subkeys = append(e.Subkeys, subKey)

	return nil
}

func shouldReplaceSubkeySig(existingSig, potentialNewSig *packet.Signature) bool {
	if potentialNewSig == nil {
		return false
	}

	if existingSig == nil {
		return true
	}

	if existingSig.SigType == packet.SigTypeSubkeyRevocation {
		return false // never override a revocation signature
	}

	return potentialNewSig.CreationTime.After(existingSig.CreationTime)
}

<<<<<<< HEAD
// SerializePrivate serializes an Entity, including private key material, but
// excluding signatures from other entities, to the given Writer.
// Identities and subkeys are re-signed in case they changed since NewEntry.
// If config is nil, sensible defaults will be used.
func (e *Entity) SerializePrivate(w io.Writer, config *packet.Config) (err error) {
	if e.PrivateKey == nil {
		return goerrors.New("openpgp: private key is missing")
	}

=======
const defaultRSAKeyBits = 2048

// NewEntity returns an Entity that contains a fresh RSA/RSA keypair with a
// single identity composed of the given full name, comment and email, any of
// which may be empty but must not contain any of "()<>\x00".
// If config is nil, sensible defaults will be used.
func NewEntity(name, comment, email string, config *packet.Config) (*Entity, error) {
	creationTime := config.Now()

	bits := defaultRSAKeyBits
	if config != nil && config.RSABits != 0 {
		bits = config.RSABits
	}

	uid := packet.NewUserId(name, comment, email)
	if uid == nil {
		return nil, errors.InvalidArgumentError("user id field contained invalid characters")
	}
	signingPriv, err := rsa.GenerateKey(config.Random(), bits)
	if err != nil {
		return nil, err
	}
	encryptingPriv, err := rsa.GenerateKey(config.Random(), bits)
	if err != nil {
		return nil, err
	}

	e := &Entity{
		PrimaryKey: packet.NewRSAPublicKey(creationTime, &signingPriv.PublicKey),
		PrivateKey: packet.NewRSAPrivateKey(creationTime, signingPriv),
		Identities: make(map[string]*Identity),
	}
	isPrimaryId := true
	e.Identities[uid.Id] = &Identity{
		Name:   uid.Id,
		UserId: uid,
		SelfSignature: &packet.Signature{
			CreationTime: creationTime,
			SigType:      packet.SigTypePositiveCert,
			PubKeyAlgo:   packet.PubKeyAlgoRSA,
			Hash:         config.Hash(),
			IsPrimaryId:  &isPrimaryId,
			FlagsValid:   true,
			FlagSign:     true,
			FlagCertify:  true,
			IssuerKeyId:  &e.PrimaryKey.KeyId,
		},
	}
	err = e.Identities[uid.Id].SelfSignature.SignUserId(uid.Id, e.PrimaryKey, e.PrivateKey, config)
	if err != nil {
		return nil, err
	}

	// If the user passes in a DefaultHash via packet.Config,
	// set the PreferredHash for the SelfSignature.
	if config != nil && config.DefaultHash != 0 {
		e.Identities[uid.Id].SelfSignature.PreferredHash = []uint8{hashToHashId(config.DefaultHash)}
	}

	// Likewise for DefaultCipher.
	if config != nil && config.DefaultCipher != 0 {
		e.Identities[uid.Id].SelfSignature.PreferredSymmetric = []uint8{uint8(config.DefaultCipher)}
	}

	e.Subkeys = make([]Subkey, 1)
	e.Subkeys[0] = Subkey{
		PublicKey:  packet.NewRSAPublicKey(creationTime, &encryptingPriv.PublicKey),
		PrivateKey: packet.NewRSAPrivateKey(creationTime, encryptingPriv),
		Sig: &packet.Signature{
			CreationTime:              creationTime,
			SigType:                   packet.SigTypeSubkeyBinding,
			PubKeyAlgo:                packet.PubKeyAlgoRSA,
			Hash:                      config.Hash(),
			FlagsValid:                true,
			FlagEncryptStorage:        true,
			FlagEncryptCommunications: true,
			IssuerKeyId:               &e.PrimaryKey.KeyId,
		},
	}
	e.Subkeys[0].PublicKey.IsSubkey = true
	e.Subkeys[0].PrivateKey.IsSubkey = true
	err = e.Subkeys[0].Sig.SignKey(e.Subkeys[0].PublicKey, e.PrivateKey, config)
	if err != nil {
		return nil, err
	}
	return e, nil
}

func (e *Entity) serializePrivate(w io.Writer, config *packet.Config, reSign bool) (err error) {
>>>>>>> 15a616ab
	err = e.PrivateKey.Serialize(w)
	if err != nil {
		return
	}
	for _, ident := range e.Identities {
		err = ident.UserId.Serialize(w)
		if err != nil {
			return
		}
		if reSign {
			err = ident.SelfSignature.SignUserId(ident.UserId.Id, e.PrimaryKey, e.PrivateKey, config)
			if err != nil {
				return
			}
		}
		err = ident.SelfSignature.Serialize(w)
		if err != nil {
			return
		}
	}
	for _, subkey := range e.Subkeys {
		err = subkey.PrivateKey.Serialize(w)
		if err != nil {
			return
		}
		if reSign {
			err = subkey.Sig.SignKey(subkey.PublicKey, e.PrivateKey, config)
			if err != nil {
				return
			}
		}
		err = subkey.Sig.Serialize(w)
		if err != nil {
			return
		}
	}
	return nil
}

<<<<<<< HEAD
// SerializePrivate serializes an Entity, including private key material, to
// the given Writer.
// If config is nil, sensible defaults will be used.
func (e *Entity) SerializePrivateNoSign(w io.Writer, config *packet.Config) (err error) {
	if e.PrivateKey == nil {
		return goerrors.New("openpgp: private key is missing")
	}

	err = e.PrivateKey.Serialize(w)
	if err != nil {
		return
	}
	err = e.serializeIdentities(w)
	if err != nil {
		return err
	}
	for _, subkey := range e.Subkeys {
		err = subkey.PrivateKey.Serialize(w)
		if err != nil {
			return
		}
		err = subkey.Sig.Serialize(w)
		if err != nil {
			return
		}
	}
	return nil
}

func (e *Entity) serializeIdentities(w io.Writer) (err error) {
	for _, ident := range e.Identities {
		err = ident.UserId.Serialize(w)
		if err != nil {
			return err
		}
		for _, sig := range ident.Signatures {
			err = sig.Serialize(w)
			if err != nil {
				return err
			}
		}
	}
	return
}

// SelfSign sign an Entity, on both Identities and Subkeys
//TODO:: temp fucntion self sign call first before encrypt keys
func (e *Entity) SelfSign(config *packet.Config) (err error) {
	for _, ident := range e.Identities {
		err = ident.SelfSignature.SignUserId(ident.UserId.Id, e.PrimaryKey, e.PrivateKey, config)
		if err != nil {
			return
		}
	}
	for _, subkey := range e.Subkeys {
		err = subkey.Sig.SignKey(subkey.PublicKey, e.PrivateKey, config)
		if err != nil {
			return
		}
	}
	return nil
=======
// SerializePrivateWithoutSigning serializes an Entity, including private key material
// preserving signatures from other entities, to the given Writer.
// Identities and subkeys are preserved with the original signatures. This is useful in serializing
// subkey only entities.
// If config is nil, defaults will be used.
func (e *Entity) SerializePrivateWithoutSigning(w io.Writer, config *packet.Config) (err error) {
	return e.serializePrivate(w, config, false)
}

// SerializePrivate serializes an Entity, including private key material, but
// excluding signatures from other entities, to the given Writer.
// Identities and subkeys are re-signed in case they changed since NewEntry.
// If config is nil, defaults will be used.
func (e *Entity) SerializePrivate(w io.Writer, config *packet.Config) (err error) {
	if e.PrivateKey.Dummy {
		return errors.ErrDummyPrivateKey("dummy private key cannot re-sign identities")
	}
	return e.serializePrivate(w, config, true)
>>>>>>> 15a616ab
}

// Serialize writes the public part of the given Entity to w, including
// signatures from other entities. No private key material will be output.
func (e *Entity) Serialize(w io.Writer) error {
	err := e.PrimaryKey.Serialize(w)
	if err != nil {
		return err
	}
	for _, ident := range e.Identities {
		err = ident.UserId.Serialize(w)
		if err != nil {
			return err
		}
		for _, sig := range ident.Signatures {
			err = sig.Serialize(w)
			if err != nil {
				return err
			}
		}
	}
	for _, subkey := range e.Subkeys {
		err = subkey.PublicKey.Serialize(w)
		if err != nil {
			return err
		}
		err = subkey.Sig.Serialize(w)
		if err != nil {
			return err
		}
	}
	return nil
}

// SignIdentity adds a signature to e, from signer, attesting that identity is
// associated with e. The provided identity must already be an element of
// e.Identities and the private key of signer must have been decrypted if
// necessary.
// If config is nil, sensible defaults will be used.
func (e *Entity) SignIdentity(identity string, signer *Entity, config *packet.Config) error {
	if signer.PrivateKey == nil {
		return errors.InvalidArgumentError("signing Entity must have a private key")
	}
	if signer.PrivateKey.Encrypted {
		return errors.InvalidArgumentError("signing Entity's private key must be decrypted")
	}
	ident, ok := e.Identities[identity]
	if !ok {
		return errors.InvalidArgumentError("given identity string not found in Entity")
	}

	sig := &packet.Signature{
		SigType:      packet.SigTypeGenericCert,
		PubKeyAlgo:   signer.PrivateKey.PubKeyAlgo,
		Hash:         config.Hash(),
		CreationTime: config.Now(),
		IssuerKeyId:  &signer.PrivateKey.KeyId,
	}
	if err := sig.SignUserId(identity, e.PrimaryKey, signer.PrivateKey, config); err != nil {
		return err
	}
	ident.Signatures = append(ident.Signatures, sig)
	return nil
}<|MERGE_RESOLUTION|>--- conflicted
+++ resolved
@@ -500,107 +500,30 @@
 	return potentialNewSig.CreationTime.After(existingSig.CreationTime)
 }
 
-<<<<<<< HEAD
 // SerializePrivate serializes an Entity, including private key material, but
 // excluding signatures from other entities, to the given Writer.
 // Identities and subkeys are re-signed in case they changed since NewEntry.
 // If config is nil, sensible defaults will be used.
 func (e *Entity) SerializePrivate(w io.Writer, config *packet.Config) (err error) {
+	if e.PrivateKey.Dummy() {
+		return errors.ErrDummyPrivateKey("dummy private key cannot re-sign identities")
+	}
+	return e.serializePrivate(w, config, true)
+}
+
+// SerializePrivateWithoutSigning serializes an Entity, including private key
+// material, but excluding signatures from other entities, to the given Writer.
+// Self-signatures of identities and subkeys are not re-signed. This is useful
+// when serializing GNU dummy keys, among other things.
+// If config is nil, sensible defaults will be used.
+func (e *Entity) SerializePrivateWithoutSigning(w io.Writer, config *packet.Config) (err error) {
+	return e.serializePrivate(w, config, false)
+}
+
+func (e *Entity) serializePrivate(w io.Writer, config *packet.Config, reSign bool) (err error) {
 	if e.PrivateKey == nil {
 		return goerrors.New("openpgp: private key is missing")
 	}
-
-=======
-const defaultRSAKeyBits = 2048
-
-// NewEntity returns an Entity that contains a fresh RSA/RSA keypair with a
-// single identity composed of the given full name, comment and email, any of
-// which may be empty but must not contain any of "()<>\x00".
-// If config is nil, sensible defaults will be used.
-func NewEntity(name, comment, email string, config *packet.Config) (*Entity, error) {
-	creationTime := config.Now()
-
-	bits := defaultRSAKeyBits
-	if config != nil && config.RSABits != 0 {
-		bits = config.RSABits
-	}
-
-	uid := packet.NewUserId(name, comment, email)
-	if uid == nil {
-		return nil, errors.InvalidArgumentError("user id field contained invalid characters")
-	}
-	signingPriv, err := rsa.GenerateKey(config.Random(), bits)
-	if err != nil {
-		return nil, err
-	}
-	encryptingPriv, err := rsa.GenerateKey(config.Random(), bits)
-	if err != nil {
-		return nil, err
-	}
-
-	e := &Entity{
-		PrimaryKey: packet.NewRSAPublicKey(creationTime, &signingPriv.PublicKey),
-		PrivateKey: packet.NewRSAPrivateKey(creationTime, signingPriv),
-		Identities: make(map[string]*Identity),
-	}
-	isPrimaryId := true
-	e.Identities[uid.Id] = &Identity{
-		Name:   uid.Id,
-		UserId: uid,
-		SelfSignature: &packet.Signature{
-			CreationTime: creationTime,
-			SigType:      packet.SigTypePositiveCert,
-			PubKeyAlgo:   packet.PubKeyAlgoRSA,
-			Hash:         config.Hash(),
-			IsPrimaryId:  &isPrimaryId,
-			FlagsValid:   true,
-			FlagSign:     true,
-			FlagCertify:  true,
-			IssuerKeyId:  &e.PrimaryKey.KeyId,
-		},
-	}
-	err = e.Identities[uid.Id].SelfSignature.SignUserId(uid.Id, e.PrimaryKey, e.PrivateKey, config)
-	if err != nil {
-		return nil, err
-	}
-
-	// If the user passes in a DefaultHash via packet.Config,
-	// set the PreferredHash for the SelfSignature.
-	if config != nil && config.DefaultHash != 0 {
-		e.Identities[uid.Id].SelfSignature.PreferredHash = []uint8{hashToHashId(config.DefaultHash)}
-	}
-
-	// Likewise for DefaultCipher.
-	if config != nil && config.DefaultCipher != 0 {
-		e.Identities[uid.Id].SelfSignature.PreferredSymmetric = []uint8{uint8(config.DefaultCipher)}
-	}
-
-	e.Subkeys = make([]Subkey, 1)
-	e.Subkeys[0] = Subkey{
-		PublicKey:  packet.NewRSAPublicKey(creationTime, &encryptingPriv.PublicKey),
-		PrivateKey: packet.NewRSAPrivateKey(creationTime, encryptingPriv),
-		Sig: &packet.Signature{
-			CreationTime:              creationTime,
-			SigType:                   packet.SigTypeSubkeyBinding,
-			PubKeyAlgo:                packet.PubKeyAlgoRSA,
-			Hash:                      config.Hash(),
-			FlagsValid:                true,
-			FlagEncryptStorage:        true,
-			FlagEncryptCommunications: true,
-			IssuerKeyId:               &e.PrimaryKey.KeyId,
-		},
-	}
-	e.Subkeys[0].PublicKey.IsSubkey = true
-	e.Subkeys[0].PrivateKey.IsSubkey = true
-	err = e.Subkeys[0].Sig.SignKey(e.Subkeys[0].PublicKey, e.PrivateKey, config)
-	if err != nil {
-		return nil, err
-	}
-	return e, nil
-}
-
-func (e *Entity) serializePrivate(w io.Writer, config *packet.Config, reSign bool) (err error) {
->>>>>>> 15a616ab
 	err = e.PrivateKey.Serialize(w)
 	if err != nil {
 		return
@@ -638,90 +561,6 @@
 		}
 	}
 	return nil
-}
-
-<<<<<<< HEAD
-// SerializePrivate serializes an Entity, including private key material, to
-// the given Writer.
-// If config is nil, sensible defaults will be used.
-func (e *Entity) SerializePrivateNoSign(w io.Writer, config *packet.Config) (err error) {
-	if e.PrivateKey == nil {
-		return goerrors.New("openpgp: private key is missing")
-	}
-
-	err = e.PrivateKey.Serialize(w)
-	if err != nil {
-		return
-	}
-	err = e.serializeIdentities(w)
-	if err != nil {
-		return err
-	}
-	for _, subkey := range e.Subkeys {
-		err = subkey.PrivateKey.Serialize(w)
-		if err != nil {
-			return
-		}
-		err = subkey.Sig.Serialize(w)
-		if err != nil {
-			return
-		}
-	}
-	return nil
-}
-
-func (e *Entity) serializeIdentities(w io.Writer) (err error) {
-	for _, ident := range e.Identities {
-		err = ident.UserId.Serialize(w)
-		if err != nil {
-			return err
-		}
-		for _, sig := range ident.Signatures {
-			err = sig.Serialize(w)
-			if err != nil {
-				return err
-			}
-		}
-	}
-	return
-}
-
-// SelfSign sign an Entity, on both Identities and Subkeys
-//TODO:: temp fucntion self sign call first before encrypt keys
-func (e *Entity) SelfSign(config *packet.Config) (err error) {
-	for _, ident := range e.Identities {
-		err = ident.SelfSignature.SignUserId(ident.UserId.Id, e.PrimaryKey, e.PrivateKey, config)
-		if err != nil {
-			return
-		}
-	}
-	for _, subkey := range e.Subkeys {
-		err = subkey.Sig.SignKey(subkey.PublicKey, e.PrivateKey, config)
-		if err != nil {
-			return
-		}
-	}
-	return nil
-=======
-// SerializePrivateWithoutSigning serializes an Entity, including private key material
-// preserving signatures from other entities, to the given Writer.
-// Identities and subkeys are preserved with the original signatures. This is useful in serializing
-// subkey only entities.
-// If config is nil, defaults will be used.
-func (e *Entity) SerializePrivateWithoutSigning(w io.Writer, config *packet.Config) (err error) {
-	return e.serializePrivate(w, config, false)
-}
-
-// SerializePrivate serializes an Entity, including private key material, but
-// excluding signatures from other entities, to the given Writer.
-// Identities and subkeys are re-signed in case they changed since NewEntry.
-// If config is nil, defaults will be used.
-func (e *Entity) SerializePrivate(w io.Writer, config *packet.Config) (err error) {
-	if e.PrivateKey.Dummy {
-		return errors.ErrDummyPrivateKey("dummy private key cannot re-sign identities")
-	}
-	return e.serializePrivate(w, config, true)
->>>>>>> 15a616ab
 }
 
 // Serialize writes the public part of the given Entity to w, including
